--- conflicted
+++ resolved
@@ -19,12 +19,9 @@
 
 import static org.junit.Assert.*;
 import static org.hamcrest.CoreMatchers.is;
-<<<<<<< HEAD
-=======
 import static org.mockito.Matchers.anyBoolean;
 import static org.mockito.Mockito.doReturn;
 import static org.mockito.Mockito.mock;
->>>>>>> 6266273c
 
 import java.io.ByteArrayInputStream;
 import java.net.HttpURLConnection;
@@ -42,36 +39,10 @@
 
   @Test
   public void testReadURL() throws Exception {
-<<<<<<< HEAD
-    // Start a simple web server which hosts the log data.
-    HttpServer server = new HttpServer("test", "0.0.0.0", 0, true);
-    server.start();
-    try {
-      server.addServlet("fakeLog", "/fakeLog", FakeLogServlet.class);
-      URL url = new URL("http://localhost:" + server.getPort() + "/fakeLog");
-      EditLogInputStream elis = EditLogFileInputStream.fromUrl(
-          url, HdfsConstants.INVALID_TXID, HdfsConstants.INVALID_TXID,
-          false);
-      // Read the edit log and verify that we got all of the data.
-      EnumMap<FSEditLogOpCodes, Holder<Integer>> counts =
-          FSImageTestUtil.countEditLogOpTypes(elis);
-      assertThat(counts.get(FSEditLogOpCodes.OP_ADD).held, is(1));
-      assertThat(counts.get(FSEditLogOpCodes.OP_SET_GENSTAMP_V1).held, is(1));
-      assertThat(counts.get(FSEditLogOpCodes.OP_CLOSE).held, is(1));
-
-      // Check that length header was picked up.
-      assertEquals(FAKE_LOG_DATA.length, elis.length());
-      elis.close();
-    } finally {
-      server.stop();
-    }
-  }
-=======
     HttpURLConnection conn = mock(HttpURLConnection.class);
     doReturn(new ByteArrayInputStream(FAKE_LOG_DATA)).when(conn).getInputStream();
     doReturn(HttpURLConnection.HTTP_OK).when(conn).getResponseCode();
     doReturn(Integer.toString(FAKE_LOG_DATA.length)).when(conn).getHeaderField("Content-Length");
->>>>>>> 6266273c
 
     URLConnectionFactory factory = mock(URLConnectionFactory.class);
     doReturn(conn).when(factory).openConnection(Mockito.<URL> any(),
