/**
 * Licensed to the Apache Software Foundation (ASF) under one
 * or more contributor license agreements.  See the NOTICE file
 * distributed with this work for additional information
 * regarding copyright ownership.  The ASF licenses this file
 * to you under the Apache License, Version 2.0 (the
 * "License"); you may not use this file except in compliance
 * with the License.  You may obtain a copy of the License at
 *
 *     http://www.apache.org/licenses/LICENSE-2.0
 *
 * Unless required by applicable law or agreed to in writing, software
 * distributed under the License is distributed on an "AS IS" BASIS,
 * WITHOUT WARRANTIES OR CONDITIONS OF ANY KIND, either express or implied.
 * See the License for the specific language governing permissions and
 * limitations under the License.
 */

/**
 * These .proto interfaces are public and stable.
 * Please see http://wiki.apache.org/hadoop/Compatibility
 * for what changes are allowed for a *stable* .proto interface.
 */

option java_package = "org.apache.hadoop.yarn.proto";
option java_outer_classname = "YarnProtos";
option java_generic_services = true;
option java_generate_equals_and_hash = true;
package hadoop.yarn;

import "Security.proto";

message SerializedExceptionProto {
  optional string message = 1;
  optional string trace = 2;
  optional string class_name = 3;
  optional SerializedExceptionProto cause = 4;
}

message ApplicationIdProto {
  optional int32 id = 1;
  optional int64 cluster_timestamp = 2;
}

message ApplicationAttemptIdProto {
  optional ApplicationIdProto application_id = 1;
  optional int32 attemptId = 2;
}

message ContainerIdProto {
  optional ApplicationIdProto app_id = 1;
  optional ApplicationAttemptIdProto app_attempt_id = 2;
  optional int64 id = 3;
}

message ResourceProto {
  optional int32 memory = 1;
  optional int32 virtual_cores = 2;
}

message ResourceOptionProto {
  optional ResourceProto resource = 1;
  optional int32 over_commit_timeout = 2;
}

message NodeResourceMapProto {
  optional NodeIdProto node_id = 1;
  optional ResourceOptionProto resource_option = 2;
}

message PriorityProto {
  optional int32 priority = 1;
}

enum ContainerStateProto {
  C_NEW = 1;
  C_RUNNING = 2;
  C_COMPLETE = 3;
}

message ContainerProto {
  optional ContainerIdProto id = 1;
  optional NodeIdProto nodeId = 2;
  optional string node_http_address = 3;
  optional ResourceProto resource = 4;
  optional PriorityProto priority = 5;
  optional hadoop.common.TokenProto container_token = 6;
}

message ContainerReportProto {
  optional ContainerIdProto container_id = 1;
  optional ResourceProto resource = 2;
  optional NodeIdProto node_id = 3;
  optional PriorityProto priority = 4;
  optional int64 creation_time = 5;
  optional int64 finish_time = 6;
  optional string diagnostics_info = 7 [default = "N/A"];
  optional string log_url = 8;
  optional int32 container_exit_status = 9;
  optional ContainerStateProto container_state = 10;
}

enum YarnApplicationStateProto {
  NEW = 1;
  NEW_SAVING = 2;
  SUBMITTED = 3;
  ACCEPTED = 4;
  RUNNING = 5;
  FINISHED = 6;
  FAILED = 7;
  KILLED = 8;
}

enum YarnApplicationAttemptStateProto {
  APP_ATTEMPT_NEW = 1;
  APP_ATTEMPT_SUBMITTED = 2;
  APP_ATTEMPT_SCHEDULED = 3;
  APP_ATTEMPT_ALLOCATED_SAVING = 4;
  APP_ATTEMPT_ALLOCATED = 5;
  APP_ATTEMPT_LAUNCHED = 6;
  APP_ATTEMPT_FAILED = 7;
  APP_ATTEMPT_RUNNING = 8;
  APP_ATTEMPT_FINISHING = 9;
  APP_ATTEMPT_FINISHED = 10;
  APP_ATTEMPT_KILLED = 11;
}

enum FinalApplicationStatusProto {
  APP_UNDEFINED = 0;
  APP_SUCCEEDED = 1;
  APP_FAILED = 2;
  APP_KILLED = 3;
}

message URLProto {
  optional string scheme = 1;
  optional string host = 2;
  optional int32 port = 3;
  optional string file = 4;
  optional string userInfo = 5;
}

enum LocalResourceVisibilityProto {
  PUBLIC = 1;
  PRIVATE = 2;
  APPLICATION = 3;
}

enum LocalResourceTypeProto {
  ARCHIVE = 1;
  FILE = 2;
  PATTERN = 3;
}

message LocalResourceProto {
  optional URLProto resource = 1;
  optional int64 size = 2;
  optional int64 timestamp = 3;
  optional LocalResourceTypeProto type = 4;
  optional LocalResourceVisibilityProto visibility = 5;
  optional string pattern = 6;
}

message ApplicationResourceUsageReportProto {
  optional int32 num_used_containers = 1;
  optional int32 num_reserved_containers = 2;
  optional ResourceProto used_resources = 3;
  optional ResourceProto reserved_resources = 4;
  optional ResourceProto needed_resources = 5;
  optional int64 memory_seconds = 6;
  optional int64 vcore_seconds = 7;
}

message ApplicationReportProto {
  optional ApplicationIdProto applicationId = 1;
  optional string user = 2;
  optional string queue = 3;
  optional string name = 4;
  optional string host = 5;
  optional int32 rpc_port = 6;
  optional hadoop.common.TokenProto client_to_am_token = 7;
  optional YarnApplicationStateProto yarn_application_state = 8;
  optional string trackingUrl = 9;
  optional string diagnostics = 10 [default = "N/A"];
  optional int64 startTime = 11;
  optional int64 finishTime = 12;
  optional FinalApplicationStatusProto final_application_status = 13;
  optional ApplicationResourceUsageReportProto app_resource_Usage = 14;
  optional string originalTrackingUrl = 15;
  optional ApplicationAttemptIdProto currentApplicationAttemptId = 16;
  optional float progress = 17;
  optional string applicationType = 18;
  optional hadoop.common.TokenProto am_rm_token = 19;
  repeated string applicationTags = 20;
}

message ApplicationAttemptReportProto {
  optional ApplicationAttemptIdProto application_attempt_id = 1;
  optional string host = 2;
  optional int32 rpc_port = 3;
  optional string tracking_url = 4;
  optional string diagnostics = 5 [default = "N/A"];
  optional YarnApplicationAttemptStateProto yarn_application_attempt_state = 6;
  optional ContainerIdProto am_container_id = 7;
  optional string original_tracking_url = 8;
}

enum NodeStateProto {
  NS_NEW = 1; 
  NS_RUNNING = 2; 
  NS_UNHEALTHY = 3;
  NS_DECOMMISSIONED = 4; 
  NS_LOST = 5;
  NS_REBOOTED = 6;
}

message NodeIdProto {
  optional string host = 1;
  optional int32 port = 2;
}

message NodeReportProto {
  optional NodeIdProto nodeId = 1;
  optional string httpAddress = 2;
  optional string rackName = 3;
  optional ResourceProto used = 4;
  optional ResourceProto capability = 5;
  optional int32 numContainers = 6;
  optional NodeStateProto node_state = 7;
  optional string health_report = 8;
  optional int64 last_health_report_time = 9;
}


////////////////////////////////////////////////////////////////////////
////// From AM_RM_Protocol /////////////////////////////////////////////
////////////////////////////////////////////////////////////////////////
message ResourceRequestProto {
  optional PriorityProto priority = 1;
  optional string resource_name = 2;
  optional ResourceProto capability = 3;
  optional int32 num_containers = 4;
  optional bool relax_locality = 5 [default = true];
}

enum AMCommandProto {
  AM_RESYNC = 1;
  AM_SHUTDOWN = 2;
}

message PreemptionMessageProto {
  optional StrictPreemptionContractProto strictContract = 1;
  optional PreemptionContractProto contract = 2;
}

message StrictPreemptionContractProto {
  repeated PreemptionContainerProto container = 1;
}

message PreemptionContractProto {
  repeated PreemptionResourceRequestProto resource = 1;
  repeated PreemptionContainerProto container = 2;
}

message PreemptionContainerProto {
  optional ContainerIdProto id = 1;
}

message PreemptionResourceRequestProto {
  optional ResourceRequestProto resource = 1;
}

message ResourceBlacklistRequestProto {
  repeated string blacklist_additions = 1; 
  repeated string blacklist_removals = 2; 
}

////////////////////////////////////////////////////////////////////////
////// From client_RM_Protocol /////////////////////////////////////////
////////////////////////////////////////////////////////////////////////
message ApplicationSubmissionContextProto {
  optional ApplicationIdProto application_id = 1;
  optional string application_name = 2 [default = "N/A"];
  optional string queue = 3 [default = "default"];
  optional PriorityProto priority = 4;
  optional ContainerLaunchContextProto am_container_spec = 5;
  optional bool cancel_tokens_when_complete = 6 [default = true];
  optional bool unmanaged_am = 7 [default = false];
  optional int32 maxAppAttempts = 8 [default = 0];
  optional ResourceProto resource = 9;
  optional string applicationType = 10 [default = "YARN"];
  optional bool keep_containers_across_application_attempts = 11 [default = false];
  repeated string applicationTags = 12;
  optional int64 attempt_failures_validity_interval = 13 [default = -1];
  optional LogAggregationContextProto log_aggregation_context = 14;
  optional ReservationIdProto reservation_id = 15;
}

message LogAggregationContextProto {
 optional string include_pattern = 1 [default = ".*"];
 optional string exclude_pattern = 2 [default = ""];
 optional int64 rolling_interval_seconds = 3 [default = -1];
}

enum ApplicationAccessTypeProto {
  APPACCESS_VIEW_APP = 1;
  APPACCESS_MODIFY_APP = 2;
}

message ApplicationACLMapProto {
  optional ApplicationAccessTypeProto accessType = 1;
  optional string acl = 2 [default = " "];
}

message YarnClusterMetricsProto {
  optional int32 num_node_managers = 1;
}

enum QueueStateProto {
  Q_STOPPED = 1;
  Q_RUNNING = 2;
}

message QueueInfoProto {
  optional string queueName = 1;
  optional float capacity = 2;
  optional float maximumCapacity = 3;
  optional float currentCapacity = 4;
  optional QueueStateProto state = 5;
  repeated QueueInfoProto childQueues = 6;
  repeated ApplicationReportProto applications = 7;
}

enum QueueACLProto {
  QACL_SUBMIT_APPLICATIONS = 1;
  QACL_ADMINISTER_QUEUE = 2;
}

message QueueUserACLInfoProto {
  optional string queueName = 1;
  repeated QueueACLProto userAcls = 2;
}

////////////////////////////////////////////////////////////////////////
////// From reservation_protocol /////////////////////////////////////
////////////////////////////////////////////////////////////////////////

message ReservationIdProto {
<<<<<<< HEAD
  optional int64 id = 1;
  optional int64 cluster_timestamp = 2;
}

message ReservationRequestProto {
  optional ResourceProto capability = 1;
  optional int32 num_containers = 2 [default = 1];
  optional int32 concurrency = 3 [default = 1];
  optional int64 duration = 4 [default = -1];
}

message ReservationRequestsProto {
  repeated ReservationRequestProto reservation_resources = 1;
  optional ReservationRequestInterpreterProto interpreter = 2 [default = R_ALL];
}

message ReservationDefinitionProto {
  optional ReservationRequestsProto reservation_requests = 1;
  optional int64 arrival = 2;
  optional int64 deadline = 3;
  optional string reservation_name = 4;
}

enum ReservationRequestInterpreterProto {
  R_ANY = 0;
  R_ALL = 1;
  R_ORDER = 2;
  R_ORDER_NO_GAP = 3;
 }
=======
optional int64 id = 1;
optional int64 cluster_timestamp = 2;
}
message ReservationRequestProto {
optional ResourceProto capability = 1;
optional int32 num_containers = 2 [default = 1];
optional int32 concurrency = 3 [default = 1];
optional int64 duration = 4 [default = -1];
}
message ReservationRequestsProto {
repeated ReservationRequestProto reservation_resources = 1;
optional ReservationRequestInterpreterProto interpreter = 2 [default = R_ALL];
}
message ReservationDefinitionProto {
optional ReservationRequestsProto reservation_requests = 1;
optional int64 arrival = 2;
optional int64 deadline = 3;
optional string reservation_name = 4;
}
enum ReservationRequestInterpreterProto {
R_ANY = 0;
R_ALL = 1;
R_ORDER = 2;
R_ORDER_NO_GAP = 3;
}
>>>>>>> e067eec5

////////////////////////////////////////////////////////////////////////
////// From container_manager //////////////////////////////////////////
////////////////////////////////////////////////////////////////////////

message ContainerLaunchContextProto {
  repeated StringLocalResourceMapProto localResources = 1;
  optional bytes tokens = 2;
  repeated StringBytesMapProto service_data = 3;
  repeated StringStringMapProto environment = 4;
  repeated string command = 5;
  repeated ApplicationACLMapProto application_ACLs = 6;
}

message ContainerStatusProto {
  optional ContainerIdProto container_id = 1;
  optional ContainerStateProto state = 2;
  optional string diagnostics = 3 [default = "N/A"];
  optional int32 exit_status = 4 [default = -1000];
}

enum ContainerExitStatusProto {
  SUCCESS = 0;
  INVALID = -1000;
  ABORTED = -100;
  DISKS_FAILED = -101;
}

message ContainerResourceIncreaseRequestProto {
  optional ContainerIdProto container_id = 1;
  optional ResourceProto capability = 2;
} 

message ContainerResourceIncreaseProto {
  optional ContainerIdProto container_id = 1;
  optional ResourceProto capability = 2;
  optional hadoop.common.TokenProto container_token = 3;
}

message ContainerResourceDecreaseProto {
  optional ContainerIdProto container_id = 1;
  optional ResourceProto capability = 2;
}

////////////////////////////////////////////////////////////////////////
////// From common//////////////////////////////////////////////////////
////////////////////////////////////////////////////////////////////////
message StringLocalResourceMapProto {
  optional string key = 1;
  optional LocalResourceProto value = 2;
}

message StringStringMapProto {
  optional string key = 1;
  optional string value = 2;
}

message StringBytesMapProto {
  optional string key = 1;
  optional bytes value = 2;
}<|MERGE_RESOLUTION|>--- conflicted
+++ resolved
@@ -346,63 +346,35 @@
 ////////////////////////////////////////////////////////////////////////
 
 message ReservationIdProto {
-<<<<<<< HEAD
-  optional int64 id = 1;
-  optional int64 cluster_timestamp = 2;
-}
-
-message ReservationRequestProto {
-  optional ResourceProto capability = 1;
-  optional int32 num_containers = 2 [default = 1];
-  optional int32 concurrency = 3 [default = 1];
-  optional int64 duration = 4 [default = -1];
-}
-
-message ReservationRequestsProto {
-  repeated ReservationRequestProto reservation_resources = 1;
-  optional ReservationRequestInterpreterProto interpreter = 2 [default = R_ALL];
-}
-
-message ReservationDefinitionProto {
-  optional ReservationRequestsProto reservation_requests = 1;
-  optional int64 arrival = 2;
-  optional int64 deadline = 3;
-  optional string reservation_name = 4;
-}
-
-enum ReservationRequestInterpreterProto {
-  R_ANY = 0;
-  R_ALL = 1;
-  R_ORDER = 2;
-  R_ORDER_NO_GAP = 3;
- }
-=======
 optional int64 id = 1;
 optional int64 cluster_timestamp = 2;
 }
+
 message ReservationRequestProto {
 optional ResourceProto capability = 1;
 optional int32 num_containers = 2 [default = 1];
 optional int32 concurrency = 3 [default = 1];
 optional int64 duration = 4 [default = -1];
 }
+
 message ReservationRequestsProto {
 repeated ReservationRequestProto reservation_resources = 1;
 optional ReservationRequestInterpreterProto interpreter = 2 [default = R_ALL];
 }
+
 message ReservationDefinitionProto {
 optional ReservationRequestsProto reservation_requests = 1;
 optional int64 arrival = 2;
 optional int64 deadline = 3;
 optional string reservation_name = 4;
 }
+
 enum ReservationRequestInterpreterProto {
 R_ANY = 0;
 R_ALL = 1;
 R_ORDER = 2;
 R_ORDER_NO_GAP = 3;
 }
->>>>>>> e067eec5
 
 ////////////////////////////////////////////////////////////////////////
 ////// From container_manager //////////////////////////////////////////
